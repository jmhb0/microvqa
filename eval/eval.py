--- conflicted
+++ resolved
@@ -67,28 +67,6 @@
     gts = []
 
     print(f"Preparing all the prompts")
-<<<<<<< HEAD
-    for i, row in tqdm(enumerate(dataset), total=len(dataset)):
-        if no_image:
-            prompt = PROMPT_TEMPLATE_NO_IMAGE
-        else:
-            prompt = PROMPT_TEMPLATE
-        prompt = prompt.replace("{{QUESTION}}", row['question'])
-        choices_str = ""
-        for j, ch in enumerate(row['choices']):
-            choices_str += f"  ({j+1}): {ch}\n" # base-1 indexing
-        prompt = prompt.replace("{{CHOICES}}", choices_str)
-        batch_prompts_text.append(prompt)
-        gts.append(row['correct_index'])
-
-        if not no_image:
-            imgs = [np.array(img) for img in row['images_list']]
-            batch_prompts_imgs.append(imgs)
-        else: 
-            batch_prompts_imgs = None
-
-    assert len(batch_prompts_text) == len(dataset)
-=======
     if prompts_preloads is None:
 
         for i, row in tqdm(enumerate(dataset), total=len(dataset)):
@@ -125,7 +103,6 @@
         assert len(prompts_preloads) == 3
         batch_prompts_text, batch_prompts_imgs, gts = prompts_preloads
         assert len(batch_prompts_text) == len(dataset)
->>>>>>> 2a098fb2
 
     # a sense-check that the images are processed correctly
     if 0:
